--- conflicted
+++ resolved
@@ -53,13 +53,8 @@
 master_doc = 'index'
 
 # General information about the project.
-<<<<<<< HEAD
 project = 'eth-account'
-copyright = '2018, Jason Carver, Piper Merriam'
-=======
-project = '<PROJECT_NAME>'
 copyright = '2019, The Ethereum Foundation'
->>>>>>> 3c1bbfe7
 
 __version__ = setup_version
 # The version info for the project you're documenting, acts as replacement for
@@ -215,13 +210,8 @@
 # (source start file, target name, title,
 #  author, documentclass [howto, manual, or own class]).
 latex_documents = [
-<<<<<<< HEAD
   ('index', 'eth_account.tex', 'eth-account Documentation',
-   'Jason Carver', 'manual'),
-=======
-  ('index', '<MODULE_NAME>.tex', '<PROJECT_NAME> Documentation',
    'The Ethereum Foundation', 'manual'),
->>>>>>> 3c1bbfe7
 ]
 
 # The name of an image file (relative to this directory) to place at the top of
@@ -250,13 +240,8 @@
 # One entry per manual page. List of tuples
 # (source start file, name, description, authors, manual section).
 man_pages = [
-<<<<<<< HEAD
     ('index', 'eth_account', 'eth-account Documentation',
-     ['Jason Carver'], 1)
-=======
-    ('index', '<MODULE_NAME>', '<PROJECT_NAME> Documentation',
      ['The Ethereum Foundation'], 1)
->>>>>>> 3c1bbfe7
 ]
 
 # If true, show URL addresses after external links.
@@ -269,13 +254,8 @@
 # (source start file, target name, title, author,
 #  dir menu entry, description, category)
 texinfo_documents = [
-<<<<<<< HEAD
   ('index', 'eth-account', 'eth-account Documentation',
-   'Jason Carver', 'eth-account', 'Sign Ethereum transactions and messages with local private keys',
-=======
-  ('index', '<PROJECT_NAME>', '<PROJECT_NAME> Documentation',
-   'The Ethereum Foundation', '<PROJECT_NAME>', '<SHORT_DESCRIPTION>',
->>>>>>> 3c1bbfe7
+   'The Ethereum Foundation', 'eth-account', 'Sign Ethereum transactions and messages with local private keys',
    'Miscellaneous'),
 ]
 
@@ -294,13 +274,9 @@
 # -- Intersphinx configuration ------------------------------------------------
 
 intersphinx_mapping = {
-<<<<<<< HEAD
-    'python': ('https://docs.python.org/3.5', None),
+    'python': ('https://docs.python.org/3.6', None),
     'web3': ('http://web3py.readthedocs.io/en/latest/', None),
     'hexbytes': ('http://hexbytes.readthedocs.io/en/latest/', None),
-=======
-    'python': ('https://docs.python.org/3.6', None),
->>>>>>> 3c1bbfe7
 }
 
 # -- Doctest configuration ----------------------------------------
