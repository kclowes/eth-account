include LICENSE
include README.md

global-include *.pyi

# For mnemonics
recursive-include eth_account/hdaccount/wordlist *txt

recursive-exclude * __pycache__
recursive-exclude * *.py[co]
<<<<<<< HEAD
=======
prune .tox
>>>>>>> 44b7c465
prune venv*<|MERGE_RESOLUTION|>--- conflicted
+++ resolved
@@ -8,8 +8,5 @@
 
 recursive-exclude * __pycache__
 recursive-exclude * *.py[co]
-<<<<<<< HEAD
-=======
 prune .tox
->>>>>>> 44b7c465
 prune venv*