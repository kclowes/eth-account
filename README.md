--- conflicted
+++ resolved
@@ -8,63 +8,14 @@
 
 Sign Ethereum transactions and messages with local private keys
 
-<<<<<<< HEAD
-Read more in the [documentation on ReadTheDocs](https://eth-account.readthedocs.io/). [View the change log](https://eth-account.readthedocs.io/en/latest/release_notes.html).
-=======
-Read the [documentation](https://<RTD_NAME>.readthedocs.io/).
->>>>>>> 868fc8a7
+Read the [documentation](https://eth-account.readthedocs.io/).
 
-View the [change log](https://<RTD_NAME>.readthedocs.io/en/latest/release_notes.html).
+View the [change log](https://eth-account.readthedocs.io/en/latest/release_notes.html).
 
-<<<<<<< HEAD
+View the [change log](https://eth-account.readthedocs.io/en/latest/release_notes.html).
+
+## Installation
+
 ```sh
 python -m pip install eth-account
-```
-
-## Developer Setup
-
-If you would like to hack on eth-account, please check out the [Snake Charmers
-Tactical Manual](https://github.com/ethereum/snake-charmers-tactical-manual)
-for information on how we do:
-
-- Testing
-- Pull Requests
-- Documentation
-
-We use [pre-commit](https://pre-commit.com/) to maintain consistent code style. Once
-installed, it will run automatically with every commit. You can also run it manually
-with `make lint`. If you need to make a commit that skips the `pre-commit` checks, you
-can do so with `git commit --no-verify`.
-
-### Development Environment Setup
-
-You can set up your dev environment with:
-
-```sh
-git clone git@github.com:ethereum/eth-account.git
-cd eth-account
-virtualenv -p python3 venv
-. venv/bin/activate
-python -m pip install -e ".[dev]"
-pre-commit install
-```
-
-To run the integration test cases, you need to install node and the custom cli tool as follows:
-
-```sh
-apt-get install -y nodejs  # As sudo
-./tests/integration/js-scripts/setup_node_v22.sh  # As sudo
-cd tests/integration/js-scripts
-npm install -g .  # As sudo
-```
-
-### Release setup
-
-To release a new version:
-=======
-## Installation
->>>>>>> 868fc8a7
-
-```sh
-python -m pip install <PYPI_NAME>
 ```