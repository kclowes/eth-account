version: 2.1

# heavily inspired by https://raw.githubusercontent.com/pinax/pinax-wiki/6bd2a99ab6f702e300d708532a6d1d9aa638b9f8/.circleci/config.yml

common: &common
  working_directory: ~/repo
  steps:
    - checkout
    - run:
        name: merge pull request base
        command: ./.circleci/merge_pr.sh
    - run:
        name: merge pull request base (2nd try)
        command: ./.circleci/merge_pr.sh
        when: on_fail
    - run:
        name: merge pull request base (3nd try)
        command: ./.circleci/merge_pr.sh
        when: on_fail
    - restore_cache:
        keys:
          - cache-v1-{{ arch }}-{{ .Environment.CIRCLE_JOB }}-{{ checksum "setup.py" }}-{{ checksum "tox.ini" }}
    - run:
        name: install dependencies
        command: |
          python -m pip install --upgrade pip
          python -m pip install tox
    - run:
        name: run tox
<<<<<<< HEAD
        command: python -m tox -r
=======
        command: python -m tox run -r
>>>>>>> 44b7c465
    - save_cache:
        paths:
          - .hypothesis
          - .tox
          - ~/.cache/pip
          - ~/.local
          - ./eggs
        key: cache-v1-{{ arch }}-{{ .Environment.CIRCLE_JOB }}-{{ checksum "setup.py" }}-{{ checksum "tox.ini" }}

orbs:
  win: circleci/windows@5.0.0

windows_steps: &windows_steps
  executor:
    name: win/default
    shell: bash.exe
  working_directory: C:\Users\circleci\project\<REPO_NAME>
  steps:
    - checkout
    - restore_cache:
        keys:
          - cache-v1-{{ arch }}-{{ .Environment.CIRCLE_JOB }}-{{ checksum "setup.py" }}-{{ checksum "tox.ini" }}
    - run:
        name: install dependencies
        command: |
          python -m pip install --upgrade pip
          python -m pip install tox
    - run:
        name: run tox
        command: python -m tox run -r
    - save_cache:
        paths:
          - .tox
        key: cache-v1-{{ arch }}-{{ .Environment.CIRCLE_JOB }}-{{ checksum "setup.py" }}-{{ checksum "tox.ini" }}

integration: &integration
  working_directory: ~/repo
  steps:
    - checkout
    - run:
        name: merge pull request base
        command: ./.circleci/merge_pr.sh
    - run:
        name: merge pull request base (2nd try)
        command: ./.circleci/merge_pr.sh
        when: on_fail
    - run:
        name: merge pull request base (3rd try)
        command: ./.circleci/merge_pr.sh
        when: on_fail
    - restore_cache:
        keys:
          - cache-{{ .Environment.CIRCLE_JOB }}-{{ checksum "setup.py" }}-{{ checksum "tox.ini" }}
    - run:
        name: install dependencies (python)
        command: pip install --user tox
    - run:
        name: install dependencies (node)
        command: sudo -E bash tests/integration/ethers-cli/setup_node_v18.sh && sudo apt-get install -y nodejs
    - run:
        name: Build ethers-cli
        command: cd tests/integration/ethers-cli && sudo npm install && sudo npm install -g . && cd ../../../
    - run:
        name: run tox
        command: python -m tox -r
    - save_cache:
        paths:
          - .hypothesis
          - .tox
          - ~/.cache/pip
          - ~/.local
          - ./eggs
          - tests/integration/ethers-cli/node_modules
        key: cache-{{ .Environment.CIRCLE_JOB }}-{{ checksum "setup.py" }}-{{ checksum "tox.ini" }}

jobs:
  docs:
    <<: *common
    docker:
      - image: cimg/python:3.8
        environment:
          TOXENV: docs
<<<<<<< HEAD
  py37-lint:
=======

  py37-core:
>>>>>>> 44b7c465
    <<: *common
    docker:
      - image: cimg/python:3.7
        environment:
<<<<<<< HEAD
          TOXENV: py37-lint
  py37-core:
    <<: *common
    docker:
      - image: cimg/python:3.7
        environment:
          TOXENV: py37-core
  py38-lint:
    <<: *common
    docker:
      - image: cimg/python:3.8
        environment:
          TOXENV: py38-lint
  py38-core:
    <<: *common
    docker:
      - image: cimg/python:3.8
        environment:
          TOXENV: py38-core
  py39-lint:
    <<: *common
    docker:
      - image: cimg/python:3.9
        environment:
          TOXENV: py39-lint
  py39-core:
    <<: *common
    docker:
      - image: cimg/python:3.9
        environment:
          TOXENV: py39-core
  py310-lint:
    <<: *common
    docker:
      - image: cimg/python:3.10
        environment:
          TOXENV: py310-lint
=======
          TOXENV: py37-core
  py38-core:
    <<: *common
    docker:
      - image: cimg/python:3.8
        environment:
          TOXENV: py38-core
  py39-core:
    <<: *common
    docker:
      - image: cimg/python:3.9
        environment:
          TOXENV: py39-core
>>>>>>> 44b7c465
  py310-core:
    <<: *common
    docker:
      - image: cimg/python:3.10
        environment:
          TOXENV: py310-core
<<<<<<< HEAD
  py311-lint:
    <<: *common
    docker:
      - image: cimg/python:3.11
        environment:
          TOXENV: py311-lint
=======
>>>>>>> 44b7c465
  py311-core:
    <<: *common
    docker:
      - image: cimg/python:3.11
        environment:
          TOXENV: py311-core
<<<<<<< HEAD
  py37-integration:
    <<: *integration
    docker:
      - image: cimg/python:3.7
        environment:
          TOXENV: py37-integration
  py38-integration:
    <<: *integration
    docker:
      - image: cimg/python:3.8
        environment:
          TOXENV: py38-integration
  py39-integration:
    <<: *integration
    docker:
      - image: cimg/python:3.9
        environment:
          TOXENV: py39-integration
  py310-integration:
    <<: *integration
    docker:
      - image: cimg/python:3.10
        environment:
          TOXENV: py310-integration
  py311-integration:
    <<: *integration
    docker:
      - image: cimg/python:3.11
        environment:
          TOXENV: py311-integration
  py37-wheel-cli:
=======

  py37-lint:
>>>>>>> 44b7c465
    <<: *common
    docker:
      - image: cimg/python:3.7
        environment:
<<<<<<< HEAD
          TOXENV: py37-wheel-cli
  py38-wheel-cli:
    <<: *common
    docker:
      - image: cimg/python:3.8
        environment:
          TOXENV: py38-wheel-cli
  py39-wheel-cli:
    <<: *common
    docker:
      - image: cimg/python:3.9
        environment:
          TOXENV: py39-wheel-cli
  py310-wheel-cli:
    <<: *common
    docker:
      - image: cimg/python:3.10
        environment:
          TOXENV: py310-wheel-cli
  py311-wheel-cli:
    <<: *common
    docker:
      - image: cimg/python:3.11
        environment:
          TOXENV: py311-wheel-cli
=======
          TOXENV: py37-lint
  py38-lint:
    <<: *common
    docker:
      - image: cimg/python:3.8
        environment:
          TOXENV: py38-lint
  py39-lint:
    <<: *common
    docker:
      - image: cimg/python:3.9
        environment:
          TOXENV: py39-lint
  py310-lint:
    <<: *common
    docker:
      - image: cimg/python:3.10
        environment:
          TOXENV: py310-lint
  py311-lint:
    <<: *common
    docker:
      - image: cimg/python:3.11
        environment:
          TOXENV: py311-lint

  py37-wheel:
    <<: *common
    docker:
      - image: cimg/python:3.7
        environment:
          TOXENV: py37-wheel
  py38-wheel:
    <<: *common
    docker:
      - image: cimg/python:3.8
        environment:
          TOXENV: py38-wheel
  py39-wheel:
    <<: *common
    docker:
      - image: cimg/python:3.9
        environment:
          TOXENV: py39-wheel
  py310-wheel:
    <<: *common
    docker:
      - image: cimg/python:3.10
        environment:
          TOXENV: py310-wheel
  py311-wheel:
    <<: *common
    docker:
      - image: cimg/python:3.11
        environment:
          TOXENV: py311-wheel

  py311-wheel-windows:
    <<: *windows_steps
    environment:
      TOXENV: py311-wheel-windows

>>>>>>> 44b7c465
workflows:
  version: 2
  test:
    jobs:
      - docs
<<<<<<< HEAD
      - py37-lint
      - py38-lint
      - py39-lint
      - py310-lint
      - py311-lint
=======
>>>>>>> 44b7c465
      - py37-core
      - py38-core
      - py39-core
      - py310-core
      - py311-core
<<<<<<< HEAD
      - py37-integration
      - py38-integration
      - py39-integration
      - py310-integration
      - py311-integration
      - py37-wheel-cli
      - py38-wheel-cli
      - py39-wheel-cli
      - py310-wheel-cli
      - py311-wheel-cli
=======
      - py37-lint
      - py38-lint
      - py39-lint
      - py310-lint
      - py311-lint
      - py37-wheel
      - py38-wheel
      - py39-wheel
      - py310-wheel
      - py311-wheel
      - py311-wheel-windows
>>>>>>> 44b7c465
<|MERGE_RESOLUTION|>--- conflicted
+++ resolved
@@ -27,11 +27,7 @@
           python -m pip install tox
     - run:
         name: run tox
-<<<<<<< HEAD
-        command: python -m tox -r
-=======
         command: python -m tox run -r
->>>>>>> 44b7c465
     - save_cache:
         paths:
           - .hypothesis
@@ -84,10 +80,12 @@
         when: on_fail
     - restore_cache:
         keys:
-          - cache-{{ .Environment.CIRCLE_JOB }}-{{ checksum "setup.py" }}-{{ checksum "tox.ini" }}
+          - cache-v1-{{ arch }}-{{ .Environment.CIRCLE_JOB }}-{{ checksum "setup.py" }}-{{ checksum "tox.ini" }}
     - run:
         name: install dependencies (python)
-        command: pip install --user tox
+        command: |
+          python -m pip install --upgrade pip
+          python -m pip install tox
     - run:
         name: install dependencies (node)
         command: sudo -E bash tests/integration/ethers-cli/setup_node_v18.sh && sudo apt-get install -y nodejs
@@ -96,7 +94,7 @@
         command: cd tests/integration/ethers-cli && sudo npm install && sudo npm install -g . && cd ../../../
     - run:
         name: run tox
-        command: python -m tox -r
+        command: python -m tox run -r
     - save_cache:
         paths:
           - .hypothesis
@@ -105,7 +103,7 @@
           - ~/.local
           - ./eggs
           - tests/integration/ethers-cli/node_modules
-        key: cache-{{ .Environment.CIRCLE_JOB }}-{{ checksum "setup.py" }}-{{ checksum "tox.ini" }}
+        key: cache-v1-{{ arch }}-{{ .Environment.CIRCLE_JOB }}-{{ checksum "setup.py" }}-{{ checksum "tox.ini" }}
 
 jobs:
   docs:
@@ -114,55 +112,11 @@
       - image: cimg/python:3.8
         environment:
           TOXENV: docs
-<<<<<<< HEAD
-  py37-lint:
-=======
-
   py37-core:
->>>>>>> 44b7c465
-    <<: *common
-    docker:
-      - image: cimg/python:3.7
-        environment:
-<<<<<<< HEAD
-          TOXENV: py37-lint
-  py37-core:
-    <<: *common
-    docker:
-      - image: cimg/python:3.7
-        environment:
-          TOXENV: py37-core
-  py38-lint:
-    <<: *common
-    docker:
-      - image: cimg/python:3.8
-        environment:
-          TOXENV: py38-lint
-  py38-core:
-    <<: *common
-    docker:
-      - image: cimg/python:3.8
-        environment:
-          TOXENV: py38-core
-  py39-lint:
-    <<: *common
-    docker:
-      - image: cimg/python:3.9
-        environment:
-          TOXENV: py39-lint
-  py39-core:
-    <<: *common
-    docker:
-      - image: cimg/python:3.9
-        environment:
-          TOXENV: py39-core
-  py310-lint:
-    <<: *common
-    docker:
-      - image: cimg/python:3.10
-        environment:
-          TOXENV: py310-lint
-=======
+    <<: *common
+    docker:
+      - image: cimg/python:3.7
+        environment:
           TOXENV: py37-core
   py38-core:
     <<: *common
@@ -176,95 +130,24 @@
       - image: cimg/python:3.9
         environment:
           TOXENV: py39-core
->>>>>>> 44b7c465
   py310-core:
     <<: *common
     docker:
       - image: cimg/python:3.10
         environment:
           TOXENV: py310-core
-<<<<<<< HEAD
-  py311-lint:
-    <<: *common
-    docker:
-      - image: cimg/python:3.11
-        environment:
-          TOXENV: py311-lint
-=======
->>>>>>> 44b7c465
   py311-core:
     <<: *common
     docker:
       - image: cimg/python:3.11
         environment:
           TOXENV: py311-core
-<<<<<<< HEAD
-  py37-integration:
-    <<: *integration
-    docker:
-      - image: cimg/python:3.7
-        environment:
-          TOXENV: py37-integration
-  py38-integration:
-    <<: *integration
-    docker:
-      - image: cimg/python:3.8
-        environment:
-          TOXENV: py38-integration
-  py39-integration:
-    <<: *integration
-    docker:
-      - image: cimg/python:3.9
-        environment:
-          TOXENV: py39-integration
-  py310-integration:
-    <<: *integration
-    docker:
-      - image: cimg/python:3.10
-        environment:
-          TOXENV: py310-integration
-  py311-integration:
-    <<: *integration
-    docker:
-      - image: cimg/python:3.11
-        environment:
-          TOXENV: py311-integration
-  py37-wheel-cli:
-=======
 
   py37-lint:
->>>>>>> 44b7c465
-    <<: *common
-    docker:
-      - image: cimg/python:3.7
-        environment:
-<<<<<<< HEAD
-          TOXENV: py37-wheel-cli
-  py38-wheel-cli:
-    <<: *common
-    docker:
-      - image: cimg/python:3.8
-        environment:
-          TOXENV: py38-wheel-cli
-  py39-wheel-cli:
-    <<: *common
-    docker:
-      - image: cimg/python:3.9
-        environment:
-          TOXENV: py39-wheel-cli
-  py310-wheel-cli:
-    <<: *common
-    docker:
-      - image: cimg/python:3.10
-        environment:
-          TOXENV: py310-wheel-cli
-  py311-wheel-cli:
-    <<: *common
-    docker:
-      - image: cimg/python:3.11
-        environment:
-          TOXENV: py311-wheel-cli
-=======
+    <<: *common
+    docker:
+      - image: cimg/python:3.7
+        environment:
           TOXENV: py37-lint
   py38-lint:
     <<: *common
@@ -327,37 +210,47 @@
     environment:
       TOXENV: py311-wheel-windows
 
->>>>>>> 44b7c465
+  py37-integration:
+    <<: *integration
+    docker:
+      - image: cimg/python:3.7
+        environment:
+          TOXENV: py37-integration
+  py38-integration:
+    <<: *integration
+    docker:
+      - image: cimg/python:3.8
+        environment:
+          TOXENV: py38-integration
+  py39-integration:
+    <<: *integration
+    docker:
+      - image: cimg/python:3.9
+        environment:
+          TOXENV: py39-integration
+  py310-integration:
+    <<: *integration
+    docker:
+      - image: cimg/python:3.10
+        environment:
+          TOXENV: py310-integration
+  py311-integration:
+    <<: *integration
+    docker:
+      - image: cimg/python:3.11
+        environment:
+          TOXENV: py311-integration
+
 workflows:
   version: 2
   test:
     jobs:
       - docs
-<<<<<<< HEAD
-      - py37-lint
-      - py38-lint
-      - py39-lint
-      - py310-lint
-      - py311-lint
-=======
->>>>>>> 44b7c465
       - py37-core
       - py38-core
       - py39-core
       - py310-core
       - py311-core
-<<<<<<< HEAD
-      - py37-integration
-      - py38-integration
-      - py39-integration
-      - py310-integration
-      - py311-integration
-      - py37-wheel-cli
-      - py38-wheel-cli
-      - py39-wheel-cli
-      - py310-wheel-cli
-      - py311-wheel-cli
-=======
       - py37-lint
       - py38-lint
       - py39-lint
@@ -369,4 +262,8 @@
       - py310-wheel
       - py311-wheel
       - py311-wheel-windows
->>>>>>> 44b7c465
+      - py37-integration
+      - py38-integration
+      - py39-integration
+      - py310-integration
+      - py311-integration