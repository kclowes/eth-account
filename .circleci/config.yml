version: 2.1

# heavily inspired by https://raw.githubusercontent.com/pinax/pinax-wiki/6bd2a99ab6f702e300d708532a6d1d9aa638b9f8/.circleci/config.yml

common: &common
  working_directory: ~/repo
  steps:
    - checkout
    - run:
        name: merge pull request base
        command: ./.circleci/merge_pr.sh
    - run:
        name: merge pull request base (2nd try)
        command: ./.circleci/merge_pr.sh
        when: on_fail
    - run:
        name: merge pull request base (3rd try)
        command: ./.circleci/merge_pr.sh
        when: on_fail
    - restore_cache:
        keys:
          - cache-v1-{{ arch }}-{{ .Environment.CIRCLE_JOB }}-{{ checksum "setup.py" }}-{{ checksum "tox.ini" }}
    - run:
        name: install dependencies
        command: |
          python -m pip install --upgrade pip
          python -m pip install tox
    - run:
        name: run tox
        command: python -m tox run -r
    - save_cache:
        paths:
          - .hypothesis
          - .tox
          - ~/.cache/pip
          - ~/.local
<<<<<<< HEAD
          - ./eggs
=======
>>>>>>> 8ffe3b89
        key: cache-v1-{{ arch }}-{{ .Environment.CIRCLE_JOB }}-{{ checksum "setup.py" }}-{{ checksum "tox.ini" }}

orbs:
  win: circleci/windows@5.0.0

windows_steps: &windows_steps
  executor:
    name: win/default
    shell: bash.exe
<<<<<<< HEAD
  working_directory: C:\Users\circleci\project\eth-account
=======
  working_directory: C:\Users\circleci\project\<REPO_NAME>
>>>>>>> 8ffe3b89
  steps:
    - checkout
    - restore_cache:
        keys:
          - cache-v1-{{ arch }}-{{ .Environment.CIRCLE_JOB }}-{{ checksum "setup.py" }}-{{ checksum "tox.ini" }}
    - run:
        name: install dependencies
        command: |
          python -m pip install --upgrade pip
          python -m pip install tox
    - run:
        name: run tox
        command: python -m tox run -r
    - save_cache:
        paths:
          - .tox
        key: cache-v1-{{ arch }}-{{ .Environment.CIRCLE_JOB }}-{{ checksum "setup.py" }}-{{ checksum "tox.ini" }}
<<<<<<< HEAD

integration: &integration
  working_directory: ~/repo
  steps:
    - checkout
    - run:
        name: merge pull request base
        command: ./.circleci/merge_pr.sh
    - run:
        name: merge pull request base (2nd try)
        command: ./.circleci/merge_pr.sh
        when: on_fail
    - run:
        name: merge pull request base (3rd try)
        command: ./.circleci/merge_pr.sh
        when: on_fail
    - restore_cache:
        keys:
          - cache-v1-{{ arch }}-{{ .Environment.CIRCLE_JOB }}-{{ checksum "setup.py" }}-{{ checksum "tox.ini" }}
    - run:
        name: install dependencies (python)
        command: |
          python -m pip install --upgrade pip
          python -m pip install tox
    - run:
        name: install dependencies (node)
        command: sudo -E bash tests/integration/js-scripts/setup_node_v20.sh && sudo apt-get install -y nodejs
    - run:
        name: Build js-scripts
        command: cd tests/integration/js-scripts && sudo npm install && sudo npm install -g . && cd ../../../
    - run:
        name: run tox
        command: python -m tox run -r
    - save_cache:
        paths:
          - .hypothesis
          - .tox
          - ~/.cache/pip
          - ~/.local
          - ./eggs
          - tests/integration/js-scripts/node_modules
        key: cache-v1-{{ arch }}-{{ .Environment.CIRCLE_JOB }}-{{ checksum "setup.py" }}-{{ checksum "tox.ini" }}
=======
>>>>>>> 8ffe3b89

jobs:
  docs:
    <<: *common
    docker:
      - image: cimg/python:3.8
        environment:
          TOXENV: docs

<<<<<<< HEAD
  py37-core:
    <<: *common
    docker:
      - image: cimg/python:3.7
        environment:
          TOXENV: py37-core
=======
>>>>>>> 8ffe3b89
  py38-core:
    <<: *common
    docker:
      - image: cimg/python:3.8
        environment:
          TOXENV: py38-core
  py39-core:
    <<: *common
    docker:
      - image: cimg/python:3.9
        environment:
          TOXENV: py39-core
  py310-core:
    <<: *common
    docker:
      - image: cimg/python:3.10
        environment:
          TOXENV: py310-core
  py311-core:
    <<: *common
    docker:
      - image: cimg/python:3.11
        environment:
          TOXENV: py311-core

  py38-lint:
<<<<<<< HEAD
    <<: *common
    docker:
      - image: cimg/python:3.8
        environment:
          TOXENV: py38-lint
  py39-lint:
    <<: *common
    docker:
      - image: cimg/python:3.9
        environment:
          TOXENV: py39-lint
  py310-lint:
    <<: *common
    docker:
      - image: cimg/python:3.10
        environment:
          TOXENV: py310-lint
  py311-lint:
    <<: *common
    docker:
      - image: cimg/python:3.11
        environment:
          TOXENV: py311-lint

  py37-wheel:
    <<: *common
    docker:
      - image: cimg/python:3.7
        environment:
          TOXENV: py37-wheel
=======
    <<: *common
    docker:
      - image: cimg/python:3.8
        environment:
          TOXENV: py38-lint
  py39-lint:
    <<: *common
    docker:
      - image: cimg/python:3.9
        environment:
          TOXENV: py39-lint
  py310-lint:
    <<: *common
    docker:
      - image: cimg/python:3.10
        environment:
          TOXENV: py310-lint
  py311-lint:
    <<: *common
    docker:
      - image: cimg/python:3.11
        environment:
          TOXENV: py311-lint

>>>>>>> 8ffe3b89
  py38-wheel:
    <<: *common
    docker:
      - image: cimg/python:3.8
        environment:
          TOXENV: py38-wheel
  py39-wheel:
    <<: *common
    docker:
      - image: cimg/python:3.9
        environment:
          TOXENV: py39-wheel
  py310-wheel:
    <<: *common
    docker:
      - image: cimg/python:3.10
        environment:
          TOXENV: py310-wheel
  py311-wheel:
    <<: *common
    docker:
      - image: cimg/python:3.11
        environment:
          TOXENV: py311-wheel

  py311-wheel-windows:
    <<: *windows_steps
    environment:
      TOXENV: py311-wheel-windows

<<<<<<< HEAD
  py37-integration:
    <<: *integration
    docker:
      - image: cimg/python:3.7
        environment:
          TOXENV: py37-integration
  py38-integration:
    <<: *integration
    docker:
      - image: cimg/python:3.8
        environment:
          TOXENV: py38-integration
  py39-integration:
    <<: *integration
    docker:
      - image: cimg/python:3.9
        environment:
          TOXENV: py39-integration
  py310-integration:
    <<: *integration
    docker:
      - image: cimg/python:3.10
        environment:
          TOXENV: py310-integration
  py311-integration:
    <<: *integration
    docker:
      - image: cimg/python:3.11
        environment:
          TOXENV: py311-integration

=======
>>>>>>> 8ffe3b89
workflows:
  version: 2
  test:
    jobs:
      - docs
<<<<<<< HEAD
      - py37-core
=======
>>>>>>> 8ffe3b89
      - py38-core
      - py39-core
      - py310-core
      - py311-core
      - py38-lint
      - py39-lint
      - py310-lint
      - py311-lint
<<<<<<< HEAD
      - py37-wheel
=======
>>>>>>> 8ffe3b89
      - py38-wheel
      - py39-wheel
      - py310-wheel
      - py311-wheel
<<<<<<< HEAD
      - py311-wheel-windows
      - py37-integration
      - py38-integration
      - py39-integration
      - py310-integration
      - py311-integration
=======
      - py311-wheel-windows
>>>>>>> 8ffe3b89
<|MERGE_RESOLUTION|>--- conflicted
+++ resolved
@@ -34,10 +34,6 @@
           - .tox
           - ~/.cache/pip
           - ~/.local
-<<<<<<< HEAD
-          - ./eggs
-=======
->>>>>>> 8ffe3b89
         key: cache-v1-{{ arch }}-{{ .Environment.CIRCLE_JOB }}-{{ checksum "setup.py" }}-{{ checksum "tox.ini" }}
 
 orbs:
@@ -47,11 +43,7 @@
   executor:
     name: win/default
     shell: bash.exe
-<<<<<<< HEAD
   working_directory: C:\Users\circleci\project\eth-account
-=======
-  working_directory: C:\Users\circleci\project\<REPO_NAME>
->>>>>>> 8ffe3b89
   steps:
     - checkout
     - restore_cache:
@@ -69,7 +61,6 @@
         paths:
           - .tox
         key: cache-v1-{{ arch }}-{{ .Environment.CIRCLE_JOB }}-{{ checksum "setup.py" }}-{{ checksum "tox.ini" }}
-<<<<<<< HEAD
 
 integration: &integration
   working_directory: ~/repo
@@ -112,8 +103,6 @@
           - ./eggs
           - tests/integration/js-scripts/node_modules
         key: cache-v1-{{ arch }}-{{ .Environment.CIRCLE_JOB }}-{{ checksum "setup.py" }}-{{ checksum "tox.ini" }}
-=======
->>>>>>> 8ffe3b89
 
 jobs:
   docs:
@@ -123,15 +112,6 @@
         environment:
           TOXENV: docs
 
-<<<<<<< HEAD
-  py37-core:
-    <<: *common
-    docker:
-      - image: cimg/python:3.7
-        environment:
-          TOXENV: py37-core
-=======
->>>>>>> 8ffe3b89
   py38-core:
     <<: *common
     docker:
@@ -158,7 +138,6 @@
           TOXENV: py311-core
 
   py38-lint:
-<<<<<<< HEAD
     <<: *common
     docker:
       - image: cimg/python:3.8
@@ -183,38 +162,6 @@
         environment:
           TOXENV: py311-lint
 
-  py37-wheel:
-    <<: *common
-    docker:
-      - image: cimg/python:3.7
-        environment:
-          TOXENV: py37-wheel
-=======
-    <<: *common
-    docker:
-      - image: cimg/python:3.8
-        environment:
-          TOXENV: py38-lint
-  py39-lint:
-    <<: *common
-    docker:
-      - image: cimg/python:3.9
-        environment:
-          TOXENV: py39-lint
-  py310-lint:
-    <<: *common
-    docker:
-      - image: cimg/python:3.10
-        environment:
-          TOXENV: py310-lint
-  py311-lint:
-    <<: *common
-    docker:
-      - image: cimg/python:3.11
-        environment:
-          TOXENV: py311-lint
-
->>>>>>> 8ffe3b89
   py38-wheel:
     <<: *common
     docker:
@@ -245,13 +192,6 @@
     environment:
       TOXENV: py311-wheel-windows
 
-<<<<<<< HEAD
-  py37-integration:
-    <<: *integration
-    docker:
-      - image: cimg/python:3.7
-        environment:
-          TOXENV: py37-integration
   py38-integration:
     <<: *integration
     docker:
@@ -277,17 +217,11 @@
         environment:
           TOXENV: py311-integration
 
-=======
->>>>>>> 8ffe3b89
 workflows:
   version: 2
   test:
     jobs:
       - docs
-<<<<<<< HEAD
-      - py37-core
-=======
->>>>>>> 8ffe3b89
       - py38-core
       - py39-core
       - py310-core
@@ -296,21 +230,12 @@
       - py39-lint
       - py310-lint
       - py311-lint
-<<<<<<< HEAD
-      - py37-wheel
-=======
->>>>>>> 8ffe3b89
       - py38-wheel
       - py39-wheel
       - py310-wheel
       - py311-wheel
-<<<<<<< HEAD
       - py311-wheel-windows
-      - py37-integration
       - py38-integration
       - py39-integration
       - py310-integration
-      - py311-integration
-=======
-      - py311-wheel-windows
->>>>>>> 8ffe3b89
+      - py311-integration