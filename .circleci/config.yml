--- conflicted
+++ resolved
@@ -105,11 +105,8 @@
     - run:
         name: run tox
         command: python -m tox run -r
-<<<<<<< HEAD
-=======
     - store_artifacts:
           path: /home/circleci/repo/docs/_build
->>>>>>> 868fc8a7
     - save_cache:
         paths:
           - .tox
@@ -117,7 +114,6 @@
           - ~/.local
         key: cache-v1-{{ arch }}-{{ .Environment.CIRCLE_JOB }}-{{ checksum "setup.py" }}-{{ checksum "tox.ini" }}
   resource_class: xlarge
-<<<<<<< HEAD
 
 integration: &integration
   working_directory: ~/repo
@@ -160,8 +156,6 @@
           - ./eggs
           - tests/integration/js-scripts/node_modules
         key: cache-v1-{{ arch }}-{{ .Environment.CIRCLE_JOB }}-{{ checksum "setup.py" }}-{{ checksum "tox.ini" }}
-=======
->>>>>>> 868fc8a7
 
 jobs:
   docs:
@@ -308,38 +302,6 @@
       - <<: *run-tox-step
       - <<: *save-cache-step
 
-<<<<<<< HEAD
-  py38-integration:
-    <<: *integration
-    docker:
-      - image: cimg/python:3.8
-        environment:
-          TOXENV: py38-integration
-  py39-integration:
-    <<: *integration
-    docker:
-      - image: cimg/python:3.9
-        environment:
-          TOXENV: py39-integration
-  py310-integration:
-    <<: *integration
-    docker:
-      - image: cimg/python:3.10
-        environment:
-          TOXENV: py310-integration
-  py311-integration:
-    <<: *integration
-    docker:
-      - image: cimg/python:3.11
-        environment:
-          TOXENV: py311-integration
-  py312-integration:
-    <<: *integration
-    docker:
-      - image: cimg/python:3.12
-        environment:
-          TOXENV: py312-integration
-=======
   py313-windows-wheel:
     <<: *windows-wheel-setup
     steps:
@@ -352,7 +314,43 @@
       - <<: *install-latest-python-step
       - <<: *run-tox-step
       - <<: *save-cache-step
->>>>>>> 868fc8a7
+
+  py38-integration:
+    <<: *integration
+    docker:
+      - image: cimg/python:3.8
+        environment:
+          TOXENV: py38-integration
+  py39-integration:
+    <<: *integration
+    docker:
+      - image: cimg/python:3.9
+        environment:
+          TOXENV: py39-integration
+  py310-integration:
+    <<: *integration
+    docker:
+      - image: cimg/python:3.10
+        environment:
+          TOXENV: py310-integration
+  py311-integration:
+    <<: *integration
+    docker:
+      - image: cimg/python:3.11
+        environment:
+          TOXENV: py311-integration
+  py312-integration:
+    <<: *integration
+    docker:
+      - image: cimg/python:3.12
+        environment:
+          TOXENV: py312-integration
+  py313-integration:
+    <<: *integration
+    docker:
+      - image: cimg/python:3.13
+        environment:
+          TOXENV: py313-integration
 
 define: &all_jobs
   - docs
@@ -376,15 +374,13 @@
   - py313-wheel
   - py311-windows-wheel
   - py312-windows-wheel
-<<<<<<< HEAD
+  - py313-windows-wheel
   - py38-integration
   - py39-integration
   - py310-integration
   - py311-integration
   - py312-integration
-=======
-  - py313-windows-wheel
->>>>>>> 868fc8a7
+  - py313-integration
 
 workflows:
   version: 2
