--- conflicted
+++ resolved
@@ -39,17 +39,10 @@
 
 
 setup(
-<<<<<<< HEAD
     name="eth-account",
-    # *IMPORTANT*: Don't manually change the version here. Use `make bump`, as described in readme
+    # *IMPORTANT*: Don't manually change the version here. See Contributing docs for the release process.
     version="0.13.4",
     description="""eth-account: Sign Ethereum transactions and messages with local private keys""",
-=======
-    name="<PYPI_NAME>",
-    # *IMPORTANT*: Don't manually change the version here. See Contributing docs for the release process.
-    version="0.1.0-alpha.0",
-    description="""<PYPI_NAME>: <SHORT_DESCRIPTION>""",
->>>>>>> 868fc8a7
     long_description=long_description,
     long_description_content_type="text/markdown",
     author="The Ethereum Foundation",
