--- conflicted
+++ resolved
@@ -7,12 +7,10 @@
 
 extras_require = {
     "test": [
-<<<<<<< HEAD
         "hypothesis>=4.18.0,<5",
         "pytest>=6.2.5,<7",
         "pytest-xdist",
         "coverage",
-        "tox==3.25.0",
     ],
     "lint": [
         "flake8==3.7.9",
@@ -20,18 +18,6 @@
         "mypy==0.910",
         "pydocstyle>=5.0.0,<6",
         "black>=22,<23",
-=======
-        "pytest>=7.0.0",
-        "pytest-xdist>=2.4.0",
-    ],
-    "lint": [
-        "flake8==6.0.0",  # flake8 claims semver but adds new warnings at minor releases, leave it pinned.
-        "flake8-bugbear==23.3.23",  # flake8-bugbear does not follow semver, leave it pinned.
-        "isort>=5.10.1",
-        "mypy==0.971",  # mypy does not follow semver, leave it pinned.
-        "pydocstyle>=6.0.0",
-        "black>=23",
->>>>>>> 44b7c465
     ],
     "doc": [
         "sphinx>=5.0.0",
@@ -39,15 +25,10 @@
         "towncrier>=21,<22",
     ],
     "dev": [
-<<<<<<< HEAD
-        "bumpversion>=0.5.3,<1",
-        "pytest-watch>=4.1.0,<5",
-=======
         "bumpversion>=0.5.3",
         "pytest-watch>=4.1.0",
         "tox>=4.0.0",
         "build>=0.9.0",
->>>>>>> 44b7c465
         "wheel",
         "twine",
         "ipython",
@@ -67,80 +48,49 @@
 
 
 setup(
-<<<<<<< HEAD
     name="eth-account",
     # *IMPORTANT*: Don't manually change the version here. Use `make bump`, as described in readme
     version="0.8.0",
     description="""eth-account: Sign Ethereum transactions and messages with local private keys""",
-=======
-    name="<PYPI_NAME>",
-    # *IMPORTANT*: Don't manually change the version here. Use `make bump`, as described in readme
-    version="0.1.0-alpha.0",
-    description="""<PYPI_NAME>: <SHORT_DESCRIPTION>""",
->>>>>>> 44b7c465
     long_description=long_description,
     long_description_content_type="text/markdown",
     author="The Ethereum Foundation",
     author_email="snakecharmers@ethereum.org",
-<<<<<<< HEAD
     url="https://github.com/ethereum/eth-account",
-=======
-    url="https://github.com/ethereum/<REPO_NAME>",
->>>>>>> 44b7c465
     include_package_data=True,
+    install_requires=[
+        "bitarray>=2.4.0,<3",
+        "eth-abi>=4.0.0-b.2",
+        "eth-keyfile>=0.6.0,<0.7.0",
+        "eth-keys>=0.4.0,<0.5",
+        "eth-rlp>=0.3.0,<1",
+        "eth-utils>=2",
+        "hexbytes>=0.1.0,<1",
+        "rlp>=1.0.0,<4",
+    ],
+    python_requires=">=3.7, <4",
+    extras_require=extras_require,
+    py_modules=["eth_account"],
+    license="MIT",
+    zip_safe=False,
+    keywords="ethereum",
+    packages=find_packages(exclude=["tests", "tests.*"]),
     package_data={
         "eth_account": [
             "py.typed",
             "hdaccount/wordlist/*.txt",
         ]
     },
-    install_requires=[
-<<<<<<< HEAD
-        "bitarray>=2.4.0,<3",
-        "eth-abi>=4.0.0-b.2",
-        "eth-keyfile>=0.6.0,<0.7.0",
-        "eth-keys>=0.4.0,<0.5",
-        "eth-rlp>=0.3.0,<1",
-        "eth-utils>=2.0.0,<3",
-        "hexbytes>=0.1.0,<1",
-        "rlp>=1.0.0,<4",
-    ],
-    python_requires=">=3.6, <4",
-    extras_require=extras_require,
-    py_modules=["eth_account"],
-=======
-        "eth-utils>=2",
-    ],
-    python_requires=">=3.7, <4",
-    extras_require=extras_require,
-    py_modules=["<MODULE_NAME>"],
->>>>>>> 44b7c465
-    license="MIT",
-    zip_safe=False,
-    keywords="ethereum",
-    packages=find_packages(exclude=["tests", "tests.*"]),
-<<<<<<< HEAD
-=======
-    package_data={"<MODULE_NAME>": ["py.typed"]},
->>>>>>> 44b7c465
     classifiers=[
         "Development Status :: 3 - Alpha",
         "Intended Audience :: Developers",
         "License :: OSI Approved :: MIT License",
         "Natural Language :: English",
-<<<<<<< HEAD
-        "Operating System :: MacOS",
-        "Operating System :: POSIX",
-=======
->>>>>>> 44b7c465
         "Programming Language :: Python :: 3",
         "Programming Language :: Python :: 3.7",
         "Programming Language :: Python :: 3.8",
         "Programming Language :: Python :: 3.9",
         "Programming Language :: Python :: 3.10",
-<<<<<<< HEAD
-=======
         "Programming Language :: Python :: 3.11",
->>>>>>> 44b7c465
     ],
 )