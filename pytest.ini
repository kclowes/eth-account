--- conflicted
+++ resolved
@@ -1,15 +1,10 @@
 [pytest]
-<<<<<<< HEAD
-addopts= -v --showlocals --doctest-modules --durations 10 --ignore tests/integration/ethers-cli
-xfail_strict=true
-markers =
-    compatibility: mark a test to be run during compatibility fuzz testing
-=======
-addopts= -v --showlocals --durations 10
+addopts= -v --showlocals --durations 10 --doctest-modules --ignore tests/integration/ethers-cli
 xfail_strict=true
 log_format = %(levelname)8s  %(asctime)s  %(filename)20s  %(message)s
 log_date_format = %m-%d %H:%M:%S
->>>>>>> 44b7c465
+markers =
+    compatibility: mark a test to be run during compatibility fuzz testing
 
 [pytest-watch]
 runner= pytest --failed-first --maxfail=1