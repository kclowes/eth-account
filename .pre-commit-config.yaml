--- conflicted
+++ resolved
@@ -47,11 +47,7 @@
     hooks:
     -   id: mypy-local
         name: run mypy with all dev dependencies present
-<<<<<<< HEAD
         entry: python -m mypy -p eth_account
-=======
-        entry: python -m mypy -p <MODULE_NAME>
->>>>>>> 868fc8a7
         language: system
         always_run: true
         pass_filenames: false
