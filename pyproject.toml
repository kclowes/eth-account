[tool.towncrier]
<<<<<<< HEAD
# Read https://github.com/ethereum/eth-account/newsfragments/README.md for instructions
package = "eth_account"
filename = "docs/release_notes.rst"
directory = "newsfragments"
underlines = ["-", "~", "^"]
title_format = "eth-account v{version} ({project_date})"
issue_format = "`#{issue} <https://github.com/ethereum/eth-account/issues/{issue}>`__"
=======
# Read https://github.com/ethereum/<REPO_NAME>/blob/main/newsfragments/README.md for instructions
package = "<MODULE_NAME>"
filename = "docs/release_notes.rst"
directory = "newsfragments"
underlines = ["-", "~", "^"]
title_format = "<REPO_NAME> v{version} ({project_date})"
issue_format = "`#{issue} <https://github.com/ethereum/<REPO_NAME>/issues/{issue}>`__"
>>>>>>> 44b7c465

[[tool.towncrier.type]]
directory = "breaking"
name = "Breaking Changes"
showcontent = true

[[tool.towncrier.type]]
directory = "bugfix"
name = "Bugfixes"
showcontent = true

[[tool.towncrier.type]]
directory = "deprecation"
name = "Deprecations"
showcontent = true

[[tool.towncrier.type]]
directory = "doc"
name = "Improved Documentation"
showcontent = true

[[tool.towncrier.type]]
directory = "feature"
name = "Features"
showcontent = true

[[tool.towncrier.type]]
directory = "internal"
<<<<<<< HEAD
name = "Internal Changes - for eth-account Contributors"
=======
name = "Internal Changes - for <REPO_NAME> Contributors"
>>>>>>> 44b7c465
showcontent = true

[[tool.towncrier.type]]
directory = "misc"
<<<<<<< HEAD
name = "Miscellaneous changes"
showcontent = false

[[tool.towncrier.type]]
directory = "breaking"
name = "Breaking changes"
=======
name = "Miscellaneous Changes"
showcontent = false

[[tool.towncrier.type]]
directory = "performance"
name = "Performance Improvements"
showcontent = true

[[tool.towncrier.type]]
directory = "removal"
name = "Removals"
>>>>>>> 44b7c465
showcontent = true<|MERGE_RESOLUTION|>--- conflicted
+++ resolved
@@ -1,5 +1,4 @@
 [tool.towncrier]
-<<<<<<< HEAD
 # Read https://github.com/ethereum/eth-account/newsfragments/README.md for instructions
 package = "eth_account"
 filename = "docs/release_notes.rst"
@@ -7,15 +6,6 @@
 underlines = ["-", "~", "^"]
 title_format = "eth-account v{version} ({project_date})"
 issue_format = "`#{issue} <https://github.com/ethereum/eth-account/issues/{issue}>`__"
-=======
-# Read https://github.com/ethereum/<REPO_NAME>/blob/main/newsfragments/README.md for instructions
-package = "<MODULE_NAME>"
-filename = "docs/release_notes.rst"
-directory = "newsfragments"
-underlines = ["-", "~", "^"]
-title_format = "<REPO_NAME> v{version} ({project_date})"
-issue_format = "`#{issue} <https://github.com/ethereum/<REPO_NAME>/issues/{issue}>`__"
->>>>>>> 44b7c465
 
 [[tool.towncrier.type]]
 directory = "breaking"
@@ -44,23 +34,11 @@
 
 [[tool.towncrier.type]]
 directory = "internal"
-<<<<<<< HEAD
 name = "Internal Changes - for eth-account Contributors"
-=======
-name = "Internal Changes - for <REPO_NAME> Contributors"
->>>>>>> 44b7c465
 showcontent = true
 
 [[tool.towncrier.type]]
 directory = "misc"
-<<<<<<< HEAD
-name = "Miscellaneous changes"
-showcontent = false
-
-[[tool.towncrier.type]]
-directory = "breaking"
-name = "Breaking changes"
-=======
 name = "Miscellaneous Changes"
 showcontent = false
 
@@ -72,5 +50,4 @@
 [[tool.towncrier.type]]
 directory = "removal"
 name = "Removals"
->>>>>>> 44b7c465
 showcontent = true