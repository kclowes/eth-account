#!/usr/bin/env python3

# Towncrier silently ignores files that do not match the expected ending.
# We use this script to ensure we catch these as errors in CI.

import pathlib
import sys

ALLOWED_EXTENSIONS = {
<<<<<<< HEAD
    '.bugfix.rst',
    '.doc.rst',
    '.feature.rst',
    '.internal.rst',
    '.misc.rst',
    '.performance.rst',
    '.removal.rst',
    '.breaking.rst',
=======
    ".breaking.rst",
    ".bugfix.rst",
    ".deprecation.rst",
    ".doc.rst",
    ".feature.rst",
    ".internal.rst",
    ".misc.rst",
    ".performance.rst",
    ".removal.rst",
>>>>>>> 44b7c465
}

ALLOWED_FILES = {
    "validate_files.py",
    "README.md",
}

THIS_DIR = pathlib.Path(__file__).parent

num_args = len(sys.argv) - 1
assert num_args in {0, 1}
if num_args == 1:
    assert sys.argv[1] in ("is-empty",)

for fragment_file in THIS_DIR.iterdir():

    if fragment_file.name in ALLOWED_FILES:
        continue
    elif num_args == 0:
        full_extension = "".join(fragment_file.suffixes)
        if full_extension not in ALLOWED_EXTENSIONS:
            raise Exception(f"Unexpected file: {fragment_file}")
    elif sys.argv[1] == "is-empty":
        raise Exception(f"Unexpected file: {fragment_file}")
    else:
        raise RuntimeError(
            f"Strange: arguments {sys.argv} were validated, but not found"
        )<|MERGE_RESOLUTION|>--- conflicted
+++ resolved
@@ -7,16 +7,6 @@
 import sys
 
 ALLOWED_EXTENSIONS = {
-<<<<<<< HEAD
-    '.bugfix.rst',
-    '.doc.rst',
-    '.feature.rst',
-    '.internal.rst',
-    '.misc.rst',
-    '.performance.rst',
-    '.removal.rst',
-    '.breaking.rst',
-=======
     ".breaking.rst",
     ".bugfix.rst",
     ".deprecation.rst",
@@ -26,7 +16,6 @@
     ".misc.rst",
     ".performance.rst",
     ".removal.rst",
->>>>>>> 44b7c465
 }
 
 ALLOWED_FILES = {
