--- conflicted
+++ resolved
@@ -10,11 +10,7 @@
     ".breaking.rst",
     ".bugfix.rst",
     ".deprecation.rst",
-<<<<<<< HEAD
-    ".doc.rst",
-=======
     ".docs.rst",
->>>>>>> 8ffe3b89
     ".feature.rst",
     ".internal.rst",
     ".misc.rst",
