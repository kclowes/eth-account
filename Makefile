CURRENT_SIGN_SETTING := $(shell git config commit.gpgSign)

.PHONY: clean-pyc clean-build docs

help:
	@echo "clean-build - remove build artifacts"
	@echo "clean-pyc - remove Python file artifacts"
	@echo "clean - run clean-build and clean-pyc"
	@echo "dist - build package and cat contents of the dist directory"
	@echo "lint - fix linting issues with pre-commit"
	@echo "test - run tests quickly with the default Python"
	@echo "docs - generate docs and open in browser (linux-docs for version on linux)"
	@echo "autobuild-docs - live update docs when changes are saved"
	@echo "package-test - build package and install it in a venv for manual testing"
	@echo "notes - consume towncrier newsfragments and update release notes in docs - requires bump to be set"
	@echo "release - package and upload a release (does not run notes target) - requires bump to be set"

clean-build:
	rm -fr build/
	rm -fr dist/
	rm -fr *.egg-info

clean-pyc:
	find . -name '*.pyc' -exec rm -f {} +
	find . -name '*.pyo' -exec rm -f {} +
	find . -name '*~' -exec rm -f {} +
	find . -name '__pycache__' -exec rm -rf {} +

clean: clean-build clean-pyc

dist: clean
	python -m build
	ls -l dist

lint:
	@pre-commit run --all-files --show-diff-on-failure || ( \
		echo "\n\n\n * pre-commit should have fixed the errors above. Running again to make sure everything is good..." \
		&& pre-commit run --all-files --show-diff-on-failure \
	)

test:
	coverage run -m pytest tests
	coverage report

# docs commands

docs: check-docs
	open docs/_build/html/index.html

linux-docs: check-docs
	xdg-open docs/_build/html/index.html

autobuild-docs:
	sphinx-autobuild --open-browser docs docs/_build/html

<<<<<<< HEAD
build-docs:
	sphinx-apidoc -o docs/ . setup.py "*conftest*"
	$(MAKE) -C docs clean
	$(MAKE) -C docs html
	$(MAKE) -C docs doctest

build-docs-ci:
	$(MAKE) -C docs latexpdf
	$(MAKE) -C docs epub
=======
# docs helpers
>>>>>>> 868fc8a7

validate-newsfragments:
	python ./newsfragments/validate_files.py
	towncrier build --draft --version preview

check-docs: build-docs validate-newsfragments

build-docs:
	sphinx-apidoc -o docs/ . setup.py "*conftest*"
	$(MAKE) -C docs clean
	$(MAKE) -C docs html
	$(MAKE) -C docs doctest

check-docs-ci: build-docs build-docs-ci validate-newsfragments

build-docs-ci:
	$(MAKE) -C docs latexpdf
	$(MAKE) -C docs epub

# release commands

package-test: clean
	python -m build
	python scripts/release/test_package.py

notes: check-bump
	# Let UPCOMING_VERSION be the version that is used for the current bump
	$(eval UPCOMING_VERSION=$(shell bump-my-version bump --dry-run $(bump) -v | awk -F"'" '/New version will be / {print $$2}'))
	# Now generate the release notes to have them included in the release commit
	towncrier build --yes --version $(UPCOMING_VERSION)
	# Before we bump the version, make sure that the towncrier-generated docs will build
	make build-docs
	git commit -m "Compile release notes for v$(UPCOMING_VERSION)"

<<<<<<< HEAD
release: check-bump clean
	# require that upstream is configured for ethereum/eth-account
	@git remote -v | grep "upstream[[:space:]]git@github.com:ethereum/eth-account.git (push)\|upstream[[:space:]]https://github.com/ethereum/eth-account (push)"
	# verify that docs build correctly
=======
release: check-bump check-git clean
	# verify that notes command ran correctly
>>>>>>> 868fc8a7
	./newsfragments/validate_files.py is-empty
	CURRENT_SIGN_SETTING=$(git config commit.gpgSign)
	git config commit.gpgSign true
	bump-my-version bump $(bump)
	python -m build
	git config commit.gpgSign "$(CURRENT_SIGN_SETTING)"
	git push upstream && git push upstream --tags
	twine upload dist/*

# release helpers

check-bump:
ifndef bump
	$(error bump must be set, typically: major, minor, patch, or devnum)
endif

check-git:
	# require that upstream is configured for ethereum/<REPO_NAME>
	@if ! git remote -v | grep "upstream[[:space:]]git@github.com:ethereum/<REPO_NAME>.git (push)\|upstream[[:space:]]https://github.com/ethereum/<REPO_NAME> (push)"; then \
		echo "Error: You must have a remote named 'upstream' that points to '<REPO_NAME>'"; \
		exit 1; \
	fi<|MERGE_RESOLUTION|>--- conflicted
+++ resolved
@@ -53,19 +53,7 @@
 autobuild-docs:
 	sphinx-autobuild --open-browser docs docs/_build/html
 
-<<<<<<< HEAD
-build-docs:
-	sphinx-apidoc -o docs/ . setup.py "*conftest*"
-	$(MAKE) -C docs clean
-	$(MAKE) -C docs html
-	$(MAKE) -C docs doctest
-
-build-docs-ci:
-	$(MAKE) -C docs latexpdf
-	$(MAKE) -C docs epub
-=======
 # docs helpers
->>>>>>> 868fc8a7
 
 validate-newsfragments:
 	python ./newsfragments/validate_files.py
@@ -100,15 +88,8 @@
 	make build-docs
 	git commit -m "Compile release notes for v$(UPCOMING_VERSION)"
 
-<<<<<<< HEAD
-release: check-bump clean
-	# require that upstream is configured for ethereum/eth-account
-	@git remote -v | grep "upstream[[:space:]]git@github.com:ethereum/eth-account.git (push)\|upstream[[:space:]]https://github.com/ethereum/eth-account (push)"
-	# verify that docs build correctly
-=======
 release: check-bump check-git clean
 	# verify that notes command ran correctly
->>>>>>> 868fc8a7
 	./newsfragments/validate_files.py is-empty
 	CURRENT_SIGN_SETTING=$(git config commit.gpgSign)
 	git config commit.gpgSign true
@@ -126,8 +107,8 @@
 endif
 
 check-git:
-	# require that upstream is configured for ethereum/<REPO_NAME>
-	@if ! git remote -v | grep "upstream[[:space:]]git@github.com:ethereum/<REPO_NAME>.git (push)\|upstream[[:space:]]https://github.com/ethereum/<REPO_NAME> (push)"; then \
-		echo "Error: You must have a remote named 'upstream' that points to '<REPO_NAME>'"; \
+	# require that upstream is configured for ethereum/eth-account
+	@if ! git remote -v | grep "upstream[[:space:]]git@github.com:ethereum/eth-account.git (push)\|upstream[[:space:]]https://github.com/ethereum/eth-account (push)"; then \
+		echo "Error: You must have a remote named 'upstream' that points to 'eth-account'"; \
 		exit 1; \
 	fi