--- conflicted
+++ resolved
@@ -54,16 +54,12 @@
 linux-docs: build-docs
 	xdg-open docs/_build/html/index.html
 
-<<<<<<< HEAD
-notes:
-=======
 check-bump:
 ifndef bump
 	$(error bump must be set, typically: major, minor, patch, or devnum)
 endif
 
 notes: check-bump
->>>>>>> 08079407
 	# Let UPCOMING_VERSION be the version that is used for the current bump
 	$(eval UPCOMING_VERSION=$(shell bumpversion $(bump) --dry-run --list | grep new_version= | sed 's/new_version=//g'))
 	# Now generate the release notes to have them included in the release commit
@@ -72,11 +68,7 @@
 	make build-docs
 	git commit -m "Compile release notes"
 
-<<<<<<< HEAD
-release: clean
-=======
 release: check-bump clean
->>>>>>> 08079407
 	# require that you be on a branch that's linked to upstream/master
 	git status -s -b | head -1 | grep "\.\.upstream/master"
 	# verify that docs build correctly
