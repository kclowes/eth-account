[tox]
envlist=
    py{37,38,39,310,311}-core
<<<<<<< HEAD
    py{37,38,39,310,311}-integration
    py{37,38,39,310,311}-lint
=======
    py{37,38,39,310,311}-lint
    py{37,38,39,310,311}-wheel
    py311-wheel-windows
>>>>>>> 44b7c465
    docs
    py{37,38,39,310,311}-wheel-cli

[isort]
combine_as_imports=True
force_grid_wrap=1
force_sort_within_sections=True
<<<<<<< HEAD
include_trailing_comma=True
known_standard_library=hypothesis,pytest
known_first_party=eth_account
line_length=21
=======
known_third_party=hypothesis,pytest
known_first_party=<MODULE_NAME>
>>>>>>> 44b7c465
multi_line_output=3
profile=black

[flake8]
<<<<<<< HEAD
max-line-length= 88
exclude= venv*,.tox,docs,build
extend-ignore=E203,W503
=======
max-line-length=88
exclude=venv*,.tox,docs,build
extend-ignore=E203
>>>>>>> 44b7c465

[testenv]
commands=
<<<<<<< HEAD
    core: coverage run -m pytest {posargs:tests/core}
    core: coverage report
    integration: pytest {posargs:tests/integration}
    docs: make check-docs
basepython =
=======
    core: pytest {posargs:tests/core}
    docs: make check-docs
basepython=
>>>>>>> 44b7c465
    docs: python
    py37: python3.7
    py38: python3.8
    py39: python3.9
    py310: python3.10
    py311: python3.11
extras=
    test
    docs: doc
allowlist_externals=make
<<<<<<< HEAD

[common-lint]
extras=lint
commands=
    mypy -p eth_account --config-file {toxinidir}/mypy.ini
    flake8 {toxinidir}/eth_account {toxinidir}/tests
    isort --recursive --check-only --diff {toxinidir}/eth_account {toxinidir}/tests
    black {toxinidir}/eth_account {toxinidir}/tests --check
    pydocstyle {toxinidir}/eth_account {toxinidir}/tests

[testenv:py{37,38,39,310,311}-lint]
extras={[common-lint]extras}
commands={[common-lint]commands}
=======
>>>>>>> 44b7c465

[common-lint]
basepython=python
<<<<<<< HEAD
extras={[common-lint]extras}
commands={[common-lint]commands}

[common-wheel-cli]
deps=wheel
allowlist_externals=
    /bin/rm
    /bin/bash
commands=
    /bin/rm -rf build dist
    python setup.py sdist bdist_wheel
    /bin/bash -c 'pip install --upgrade "$(ls dist/eth_account-*-py3-none-any.whl)" --progress-bar off'
    python -c "from eth_account import Account"

[testenv:py{37,38,39,310,311}-wheel-cli]
deps={[common-wheel-cli]deps}
allowlist_externals={[common-wheel-cli]allowlist_externals}
commands={[common-wheel-cli]commands}
=======
extras=lint
allowlist_externals=black
commands=
    mypy -p <MODULE_NAME> --config-file {toxinidir}/mypy.ini
    flake8 {toxinidir}/<MODULE_NAME> {toxinidir}/tests
    isort --check-only --diff {toxinidir}/<MODULE_NAME> {toxinidir}/tests
    pydocstyle --explain {toxinidir}/<MODULE_NAME> {toxinidir}/tests
    black --check {toxinidir}/<MODULE_NAME> {toxinidir}/docs {toxinidir}/tests {toxinidir}/setup.py

[testenv:lint]
basepython: python
extras: {[common-lint]extras}
commands: {[common-lint]commands}

[testenv:py{37,38,39,310,311}-lint]
extras: {[common-lint]extras}
commands: {[common-lint]commands}

[testenv:py{37,38,39,310,311}-wheel]
deps=
    wheel
    build[virtualenv]
allowlist_externals=
    /bin/rm
    /bin/bash
commands=
    python -m pip install --upgrade pip
    /bin/rm -rf build dist
    python -m build
    /bin/bash -c 'python -m pip install --upgrade "$(ls dist/<MODULE_NAME>-*-py3-none-any.whl)" --progress-bar off'
    python -c "import <MODULE_NAME>"
skip_install=true

[testenv:py311-wheel-windows]
deps=
    wheel
    build[virtualenv]
allowlist_externals=
    bash.exe
commands=
    python -m pip install --upgrade pip
    bash.exe -c "rm -rf build dist"
    python -m build
    bash.exe -c 'python -m pip install --upgrade "$(ls dist/<MODULE_NAME>-*-py3-none-any.whl)" --progress-bar off'
    python -c "import <MODULE_NAME>"
>>>>>>> 44b7c465
skip_install=true<|MERGE_RESOLUTION|>--- conflicted
+++ resolved
@@ -1,57 +1,33 @@
 [tox]
 envlist=
     py{37,38,39,310,311}-core
-<<<<<<< HEAD
-    py{37,38,39,310,311}-integration
-    py{37,38,39,310,311}-lint
-=======
     py{37,38,39,310,311}-lint
     py{37,38,39,310,311}-wheel
+    py{37,38,39,310,311}-integration
     py311-wheel-windows
->>>>>>> 44b7c465
     docs
-    py{37,38,39,310,311}-wheel-cli
 
 [isort]
 combine_as_imports=True
 force_grid_wrap=1
 force_sort_within_sections=True
-<<<<<<< HEAD
-include_trailing_comma=True
-known_standard_library=hypothesis,pytest
-known_first_party=eth_account
-line_length=21
-=======
 known_third_party=hypothesis,pytest
 known_first_party=<MODULE_NAME>
->>>>>>> 44b7c465
 multi_line_output=3
 profile=black
 
 [flake8]
-<<<<<<< HEAD
-max-line-length= 88
-exclude= venv*,.tox,docs,build
-extend-ignore=E203,W503
-=======
 max-line-length=88
 exclude=venv*,.tox,docs,build
-extend-ignore=E203
->>>>>>> 44b7c465
+extend-ignore=E203,W503
 
 [testenv]
 commands=
-<<<<<<< HEAD
     core: coverage run -m pytest {posargs:tests/core}
     core: coverage report
     integration: pytest {posargs:tests/integration}
     docs: make check-docs
 basepython =
-=======
-    core: pytest {posargs:tests/core}
-    docs: make check-docs
-basepython=
->>>>>>> 44b7c465
     docs: python
     py37: python3.7
     py38: python3.8
@@ -62,45 +38,9 @@
     test
     docs: doc
 allowlist_externals=make
-<<<<<<< HEAD
-
-[common-lint]
-extras=lint
-commands=
-    mypy -p eth_account --config-file {toxinidir}/mypy.ini
-    flake8 {toxinidir}/eth_account {toxinidir}/tests
-    isort --recursive --check-only --diff {toxinidir}/eth_account {toxinidir}/tests
-    black {toxinidir}/eth_account {toxinidir}/tests --check
-    pydocstyle {toxinidir}/eth_account {toxinidir}/tests
-
-[testenv:py{37,38,39,310,311}-lint]
-extras={[common-lint]extras}
-commands={[common-lint]commands}
-=======
->>>>>>> 44b7c465
 
 [common-lint]
 basepython=python
-<<<<<<< HEAD
-extras={[common-lint]extras}
-commands={[common-lint]commands}
-
-[common-wheel-cli]
-deps=wheel
-allowlist_externals=
-    /bin/rm
-    /bin/bash
-commands=
-    /bin/rm -rf build dist
-    python setup.py sdist bdist_wheel
-    /bin/bash -c 'pip install --upgrade "$(ls dist/eth_account-*-py3-none-any.whl)" --progress-bar off'
-    python -c "from eth_account import Account"
-
-[testenv:py{37,38,39,310,311}-wheel-cli]
-deps={[common-wheel-cli]deps}
-allowlist_externals={[common-wheel-cli]allowlist_externals}
-commands={[common-wheel-cli]commands}
-=======
 extras=lint
 allowlist_externals=black
 commands=
@@ -146,5 +86,4 @@
     python -m build
     bash.exe -c 'python -m pip install --upgrade "$(ls dist/<MODULE_NAME>-*-py3-none-any.whl)" --progress-bar off'
     python -c "import <MODULE_NAME>"
->>>>>>> 44b7c465
 skip_install=true