--- conflicted
+++ resolved
@@ -1,17 +1,10 @@
 [tox]
 envlist=
-<<<<<<< HEAD
-    py{38,39,310,311}-core
-    py{38,39,310,311}-lint
-    py{38,39,310,311}-wheel
-    py311-wheel-windows
-    py{38,39,310,311}-integration
-=======
     py{38,39,310,311,312}-core
     py{38,39,310,311,312}-lint
     py{38,39,310,311,312}-wheel
+    py{38,39,310,311,312}-integration
     windows-wheel
->>>>>>> b87ee6a4
     docs
 
 [flake8]
@@ -25,15 +18,10 @@
 
 [testenv]
 commands=
-<<<<<<< HEAD
     core: coverage run -m pytest {posargs:tests/core}
     core: coverage report
     integration: pytest {posargs:tests/integration}
-    docs: make check-docs
-=======
-    core: pytest {posargs:tests/core}
     docs: make check-docs-ci
->>>>>>> b87ee6a4
 basepython=
     docs: python
     windows-wheel: python
